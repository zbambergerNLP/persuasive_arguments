--- conflicted
+++ resolved
@@ -66,13 +66,8 @@
                 num_labels: int,
                 loss_function: torch.nn.BCELoss | torch.nn.CrossEntropyLoss,
                 num_epochs: int,
-<<<<<<< HEAD
-                max_num_rounds_no_improvement: int = None,
-                metric_for_early_stopping: str = None,
-=======
                 max_num_rounds_no_improvement: int,
                 metric_for_early_stopping: str,
->>>>>>> 4815ea31
                 scheduler=None):
     """Train the probing model on a classification task given the provided training set and parameters.
 
@@ -113,13 +108,9 @@
     best_model_path = os.path.join(best_model_dir_path, f'optimal_{metric_for_early_stopping}_probe.pt')
 
     for epoch in range(num_epochs):
-<<<<<<< HEAD
-        epoch_training_metrics = {}
-=======
         train_loss = 0.0
         train_acc = 0.0
         train_num_batches = 0
->>>>>>> 4815ea31
         for i, data in enumerate(train_loader, 0):
             optimizer.zero_grad()
             targets = data[constants.LABEL]
@@ -128,80 +119,6 @@
             loss = loss_function(outputs, torch.nn.functional.one_hot(targets, num_labels).float())
             loss.backward()
             optimizer.step()
-<<<<<<< HEAD
-            scheduler.step()
-            training_metrics = metrics.compute_metrics(
-                num_labels=num_labels,
-                preds=preds,
-                targets=targets,
-                split_name=constants.TRAIN)
-            # include training loss in batch metrics.
-            training_metrics[f'{constants.TRAIN}_{constants.LOSS}'] = loss.detach().numpy()
-            for metric_name, metric_value in training_metrics.items():
-                if metric_name not in epoch_training_metrics:
-                    epoch_training_metrics[metric_name] = []
-                epoch_training_metrics[metric_name].append(metric_value)
-
-        aggregated_metrics = {}
-        for metric_name, metric_values in epoch_training_metrics.items():
-            aggregated_metrics[metric_name] = np.mean(metric_values)
-        aggregated_metrics[f'{constants.TRAIN}_{constants.EPOCH}'] = epoch
-        wandb.log(aggregated_metrics)
-        
-        # Perform evaluation.
-        if epoch % 5 == 0:
-            epoch_validation_metrics = {}
-            probing_model.eval()
-            for i, data in enumerate(validation_loader):
-                targets = data[constants.LABEL]
-                outputs = probing_model(data[constants.HIDDEN_STATE])
-                preds = torch.argmax(outputs, dim=1)
-                validation_metrics = metrics.compute_metrics(
-                    num_labels=num_labels,
-                    preds=preds,
-                    targets=targets,
-                    split_name=constants.VALIDATION)
-
-                # include validation loss in batch metrics.
-                validation_metrics[f'{constants.VALIDATION}_{constants.LOSS}'] = (
-                    loss_function(outputs, torch.nn.functional.one_hot(targets, num_labels).float()).detach().numpy()
-                )
-
-                for metric_name, metric_value in validation_metrics.items():
-                    if metric_name not in epoch_validation_metrics:
-                        epoch_validation_metrics[metric_name] = []
-                    epoch_validation_metrics[metric_name].append(metric_value)
-
-            # Perform metric aggregation over batches
-            aggregated_metrics = {}
-            for metric_name, metric_values in epoch_validation_metrics.items():
-                aggregated_metrics[metric_name] = np.mean(metric_values)
-            aggregated_metrics[f'{constants.VALIDATION}_{constants.EPOCH}'] = epoch
-
-            # Stop early if accuracy does not increase within `max_num_rounds_no_improvement`evaluation runs.
-            epoch_accuracy = aggregated_metrics[f'{constants.VALIDATION}_{constants.ACCURACY}']
-            epoch_loss = aggregated_metrics[f'{constants.VALIDATION}_{constants.LOSS}']
-            if metric_for_early_stopping == constants.ACCURACY and epoch_accuracy > max_accuracy:
-                max_accuracy = epoch_accuracy
-                num_rounds_no_improvement = 0
-                epoch_with_optimal_performance = epoch
-                torch.save(probing_model.state_dict(), best_model_path)
-            elif metric_for_early_stopping == constants.LOSS and epoch_loss < min_loss:
-                min_loss = epoch_loss
-                num_rounds_no_improvement = 0
-                epoch_with_optimal_performance = epoch
-                torch.save(probing_model.state_dict(), best_model_path)
-            else:
-                num_rounds_no_improvement += 1
-
-            wandb.log(aggregated_metrics)
-
-            if num_rounds_no_improvement == max_num_rounds_no_improvement:
-                print(f'Performing early stopping after {epoch} epochs.\n'
-                      f'Optimal model obtained from epoch #{epoch_with_optimal_performance}')
-                probing_model.load_state_dict(torch.load(best_model_path))
-                return probing_model
-=======
             train_loss += loss.item()
             num_correct_preds = (preds == targets).sum().float()
             accuracy = num_correct_preds / targets.shape[0] * 100
@@ -253,8 +170,6 @@
             return probing_model
 
         probing_model.train()
->>>>>>> 4815ea31
-
     return probing_model
 
 
@@ -290,12 +205,8 @@
                                            targets=targets_list,
                                            split_name=split_name)
     if log_results:
-<<<<<<< HEAD
-        wandb.log(eval_metrics)
-=======
         for metric_name, metric_value in eval_metrics.items():
             wandb.summary[f"eval_{metric_name}"] = metric_value
->>>>>>> 4815ea31
     return eval_metrics
 
 
@@ -352,26 +263,17 @@
             interest does not improve within `max_num_rounds_no_improvement`, then we stop early.
         """
         self.train()
-<<<<<<< HEAD
-        max_accuracy = 0
-        min_loss = math.inf
-=======
         highest_accuracy = 0
         lowest_loss = math.inf
->>>>>>> 4815ea31
         num_rounds_no_improvement = 0
         epoch_with_optimal_performance = 0
         best_model_dir_path = os.path.join(os.getcwd(), 'tmp')
         utils.ensure_dir_exists(best_model_dir_path)
         best_model_path = os.path.join(best_model_dir_path, f'optimal_{metric_for_early_stopping}_probe.pt')
         for epoch in range(num_epochs):
-<<<<<<< HEAD
-            epoch_training_metrics = {}
-=======
             train_loss = 0.0
             train_acc = 0.0
             train_num_batches = 0
->>>>>>> 4815ea31
             for i, data in enumerate(train_loader, 0):
                 optimizer.zero_grad()
                 targets = data[constants.LABEL]
@@ -380,83 +282,6 @@
                 loss = loss_function(outputs, torch.nn.functional.one_hot(targets, num_labels).float())
                 loss.backward()
                 optimizer.step()
-<<<<<<< HEAD
-                scheduler.step()
-                training_metrics = metrics.compute_metrics(
-                    num_labels=num_labels,
-                    preds=preds,
-                    targets=targets,
-                    split_name=constants.TRAIN)
-
-                # include training loss in batch metrics.
-                training_metrics[f'{constants.TRAIN}_{constants.LOSS}'] = loss.detach().numpy()
-
-                for metric_name, metric_value in training_metrics.items():
-                    if metric_name not in epoch_training_metrics:
-                        epoch_training_metrics[metric_name] = []
-                    epoch_training_metrics[metric_name].append(metric_value)
-
-            aggregated_metrics = {}
-            for metric_name, metric_values in epoch_training_metrics.items():
-                aggregated_metrics[metric_name] = np.mean(metric_values)
-            aggregated_metrics[f'{constants.TRAIN}_{constants.EPOCH}'] = epoch
-            wandb.log(aggregated_metrics)
-
-            # Perform evaluation.
-            if epoch % 5 == 0:
-                epoch_validation_metrics = {}
-                self.eval()
-                for i, data in enumerate(validation_loader):
-                    targets = data[constants.LABEL]
-                    outputs = self(data['features'])
-                    preds = torch.argmax(outputs, dim=1)
-                    validation_metrics = metrics.compute_metrics(
-                        num_labels=num_labels,
-                        preds=preds,
-                        targets=targets,
-                        split_name=constants.VALIDATION)
-
-                    # Include validation loss in batch metrics.
-                    validation_metrics[f'{constants.VALIDATION}_{constants.LOSS}'] = (
-                        loss_function(outputs,
-                                      torch.nn.functional.one_hot(targets, num_labels).float()).detach().numpy()
-                    )
-
-                    for metric_name, metric_value in validation_metrics.items():
-                        if metric_name not in epoch_validation_metrics:
-                            epoch_validation_metrics[metric_name] = []
-                        epoch_validation_metrics[metric_name].append(metric_value)
-
-                # Perform metric aggregation over batches
-                aggregated_metrics = {}
-                for metric_name, metric_values in epoch_validation_metrics.items():
-                    aggregated_metrics[metric_name] = np.mean(metric_values)
-                aggregated_metrics[f'{constants.VALIDATION}_{constants.EPOCH}'] = epoch
-
-                # Stop early if accuracy does not increase within `max_num_rounds_no_improvement`evaluation runs.
-                epoch_accuracy = aggregated_metrics[f'{constants.VALIDATION}_{constants.ACCURACY}']
-                epoch_loss = aggregated_metrics[f'{constants.VALIDATION}_{constants.LOSS}']
-                if metric_for_early_stopping == constants.ACCURACY and epoch_accuracy > max_accuracy:
-                    max_accuracy = epoch_accuracy
-                    num_rounds_no_improvement = 0
-                    epoch_with_optimal_performance = epoch
-                    torch.save(self.state_dict(), best_model_path)
-                elif metric_for_early_stopping == constants.LOSS and epoch_loss < min_loss:
-                    min_loss = epoch_loss
-                    num_rounds_no_improvement = 0
-                    epoch_with_optimal_performance = epoch
-                    torch.save(self.state_dict(), best_model_path)
-                else:
-                    num_rounds_no_improvement += 1
-
-                wandb.log(aggregated_metrics)
-
-                if num_rounds_no_improvement == max_num_rounds_no_improvement:
-                    print(f'Performing early stopping after {epoch} epochs.\n'
-                          f'Optimal model obtained from epoch #{epoch_with_optimal_performance}')
-                    self.load_state_dict(torch.load(best_model_path))
-                    break
-=======
                 num_correct_preds = (preds == targets).sum().float()
                 accuracy = num_correct_preds / targets.shape[0] * 100
                 train_num_batches += 1
@@ -506,7 +331,6 @@
                       f'Optimal model obtained from epoch #{epoch_with_optimal_performance}')
                 self.load_state_dict(torch.load(best_model_path))
                 break
->>>>>>> 4815ea31
 
     def evaluate(self, 
                  test_loader: torch.utils.data.DataLoader,
@@ -540,12 +364,8 @@
                                        targets=targets_list,
                                        split_name=split_name)
         if log_results:
-<<<<<<< HEAD
-            wandb.log(eval_metrics)
-=======
             for metric_name, metric_value in eval_metrics.items():
                 wandb.summary[f"eval_{metric_name}"] = metric_value
->>>>>>> 4815ea31
         return eval_metrics
 
 
@@ -616,10 +436,6 @@
         return F.log_softmax(pooling_outputs, dim=1)
 
 
-<<<<<<< HEAD
-class BertUtteranceWithPoolingAndMLP(torch.nn.Module):
-    pass
-=======
 class BertBaseline(torch.nn.Module):
     def __init__(self, use_frozen_bert, mlp_layers, device):
         super(BertBaseline, self).__init__()
@@ -790,8 +606,6 @@
                           f'Optimal model obtained from epoch #{epoch_with_optimal_performance}')
                     self.load_state_dict(torch.load(best_model_path))
                     break
->>>>>>> 4815ea31
-
 
 if __name__ == '__main__':
     #model = GCNWithBertEmbeddings(256, 2, 16)
