--- conflicted
+++ resolved
@@ -15,28 +15,13 @@
 def compute_metrics(num_labels: int,
                     preds: typing.Union[torch.Tensor | typing.Sequence[int]],
                     targets: typing.Union[torch.Tensor | typing.Sequence[int]],
-<<<<<<< HEAD
                     split_name: str = None) -> typing.Mapping[str, float]:
-=======
-                    split_name: str = None,
-                    use_huggingface_prefix: bool = False) -> typing.Mapping[str, float]:
->>>>>>> 4815ea31
     """
 
     :param num_labels: The number of labels for the probing classification problem.
     :param preds: Model predictions that are compared to ground truth labels to compute metrics.
     :param targets: The ground truth labels supplied by the dataset.
     :param split_name: The string name of the dataset split. Typically one of {train, validation, test}.
-<<<<<<< HEAD
-    :return: A dictionary mapping metric names to their corresponding values (as evaluated on the provided split).
-    """
-    average = 'binary' if num_labels == 2 else 'micro'
-    precision, recall, f1, _ = precision_recall_fscore_support(y_true=targets, y_pred=preds, average=average)
-    precision_key = f'{split_name}_{constants.PRECISION}' if split_name else constants.PRECISION
-    recall_key = f'{split_name}_{constants.RECALL}' if split_name else constants.RECALL
-    f1_key = f'{split_name}_{constants.F1}' if split_name else constants.F1
-    accuracy_key = f'{split_name}_{constants.ACCURACY}' if split_name else constants.ACCURACY
-=======
     :param use_huggingface_prefix:
     :return: A dictionary mapping metric names to their corresponding values (as evaluated on the provided split).
     """
@@ -45,20 +30,10 @@
                                                                zero_division=1)
 
     metrics_name_fn = lambda split_name, metric_name: f"{split_name}_{metric_name}" if split_name else metric_name
-    # def metrics_name_fn(split_name, metric_name, use_huggingface_prefix):
-    #     metric_key = ""
-    #     if use_huggingface_prefix:
-    #         metric_key += "eval_"
-    #     if split_name:
-    #         metric_key += f"{split_name}_"
-    #     metric_key += metric_name
-    #     return metric_key
-
     precision_key = metrics_name_fn(split_name=split_name, metric_name=constants.PRECISION)
     recall_key = metrics_name_fn(split_name=split_name, metric_name=constants.RECALL)
     f1_key = metrics_name_fn(split_name=split_name, metric_name=constants.F1)
     accuracy_key = metrics_name_fn(split_name=split_name, metric_name=constants.ACCURACY)
->>>>>>> 4815ea31
     metrics = {
         precision_key: precision,
         recall_key: recall,
